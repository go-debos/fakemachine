--- conflicted
+++ resolved
@@ -15,11 +15,8 @@
 	Memory      int      `short:"m" long:"memory" description:"Amount of memory for the fakemachine in megabytes"`
 	CPUs        int      `short:"c" long:"cpus" description:"Number of CPUs for the fakemachine"`
 	ScratchSize string   `short:"s" long:"scratchsize" description:"On-disk scratch space size (with a unit suffix, e.g. 4G); if unset, memory backed scratch space is used"`
-<<<<<<< HEAD
 	QemuOpts    []string `short:"q" long:"qemuopts" description:"Additional Qemu options"`
-=======
 	ShowBoot    bool     `long:"show-boot" description:"Show boot/console messages from the fakemachine"`
->>>>>>> cbb0abca
 }
 
 var options Options
